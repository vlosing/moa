/*
 * 
 * Licensed under the Apache License, Version 2.0 (the "License");
 * you may not use this file except in compliance with the License.
 * You may obtain a copy of the License at
 * 
 * 	        http://www.apache.org/licenses/LICENSE-2.0
 * 
 * Unless required by applicable law or agreed to in writing,
 * software distributed under the License is distributed on an
 * "AS IS" BASIS, WITHOUT WARRANTIES OR CONDITIONS OF ANY KIND,
 * either express or implied. See the License for the specific
 * language governing permissions and limitations under the
 * License.  
 */
package com.yahoo.labs.samoa.instances;

/**
 * The Class InstanceImpl.
 *
 * @author abifet
 */
public class InstanceImpl implements MultiLabelInstance {

    /**
     * The weight.
     */
    protected double weight;

    /**
     * The instance data.
     */
    protected InstanceData instanceData;

    /**
     * The instance information.
     */
    protected InstancesHeader instanceHeader;

    /**
     * Instantiates a new instance.
     *
     * @param inst the inst
     */
    public InstanceImpl(InstanceImpl inst) {
        this.weight = inst.weight;
        this.instanceData = inst.instanceData.copy();
        this.instanceHeader = inst.instanceHeader;
    }

    //Dense
    /**
     * Instantiates a new instance.
     *
     * @param weight the weight
     * @param res the res
     */
    public InstanceImpl(double weight, double[] res) {
        this.weight = weight;
        this.instanceData = new DenseInstanceData(res);
    }

    //Sparse
    /**
     * Instantiates a new instance.
     *
     * @param weight the weight
     * @param attributeValues the attribute values
     * @param indexValues the index values
     * @param numberAttributes the number attributes
     */
    public InstanceImpl(double weight, double[] attributeValues, int[] indexValues, int numberAttributes) {
        this.weight = weight;
        this.instanceData = new SparseInstanceData(attributeValues, indexValues, numberAttributes);
    }

    /**
     * Instantiates a new instance.
     *
     * @param weight the weight
     * @param instanceData the instance data
     */
    public InstanceImpl(double weight, InstanceData instanceData) {
        this.weight = weight;
        this.instanceData = instanceData;
    }

    /**
     * Instantiates a new instance.
     *
     * @param numAttributes the num attributes
     */
    public InstanceImpl(int numAttributes) {
        this.instanceData = new DenseInstanceData(new double[numAttributes]); //JD
        this.weight = 1;
    }

    /**
     * Weight.
     *
     * @return the double
     */
    @Override
    public double weight() {
        return weight;
    }

    /**
     * Sets the weight.
     *
     * @param weight the new weight
     */
    @Override
    public void setWeight(double weight) {
        this.weight = weight;
    }

    /**
     * Attribute.
     *
     * @param instAttIndex the inst att index
     * @return the attribute
     */
    @Override
    public Attribute attribute(int instAttIndex) {
        return this.instanceHeader.attribute(instAttIndex);
    }

    /**
     * Delete attribute at.
     *
     * @param i the i
     */
    @Override
    public void deleteAttributeAt(int i) {
<<<<<<< HEAD
        throw new UnsupportedOperationException("Not yet implemented");
=======
        //throw new UnsupportedOperationException("Not yet implemented");
        this.instanceData.deleteAttributeAt(i);
>>>>>>> b99f4573
    }

    /**
     * Insert attribute at.
     *
     * @param i the i
     */
    @Override
    public void insertAttributeAt(int i) {
        throw new UnsupportedOperationException("Not yet implemented");
    }

    /**
     * Num attributes.
     *
     * @return the int
     */
    @Override
    public int numAttributes() {
        return this.instanceData.numAttributes();
    }

    /**
     * Value.
     *
     * @param instAttIndex the inst att index
     * @return the double
     */
    @Override
    public double value(int instAttIndex) {
        return this.instanceData.value(instAttIndex);
    }

    /**
     * Checks if is missing.
     *
     * @param instAttIndex the inst att index
     * @return true, if is missing
     */
    @Override
    public boolean isMissing(int instAttIndex) {
        return this.instanceData.isMissing(instAttIndex);
    }

    /**
     * Num values.
     *
     * @return the int
     */
    @Override
    public int numValues() {
        return this.instanceData.numValues();
    }

    /**
     * Index.
     *
     * @param i the i
     * @return the int
     */
    @Override
    public int index(int i) {
        return this.instanceData.index(i);
    }

    /**
     * Value sparse.
     *
     * @param i the i
     * @return the double
     */
    @Override
    public double valueSparse(int i) {
        return this.instanceData.valueSparse(i);
    }

    /**
     * Checks if is missing sparse.
     *
     * @param p the p
     * @return true, if is missing sparse
     */
    @Override
    public boolean isMissingSparse(int p) {
        return this.instanceData.isMissingSparse(p);
    }

    /**
     * Value.
     *
     * @param attribute the attribute
     * @return the double
     */
    @Override
    public double value(Attribute attribute) {
        return value(attribute.index());

    }

    /**
     * String value.
     *
     * @param i the i
     * @return the string
     */
    @Override
    public String stringValue(int i) {
        throw new UnsupportedOperationException("Not yet implemented");
    }

    /**
     * To double array.
     *
     * @return the double[]
     */
    @Override
    public double[] toDoubleArray() {
        return this.instanceData.toDoubleArray();
    }

    /**
     * Sets the value.
     *
     * @param numAttribute the num attribute
     * @param d the d
     */
    @Override
    public void setValue(int numAttribute, double d) {
        this.instanceData.setValue(numAttribute, d);
    }

    /**
     * Class value.
     *
     * @return the double
     */
    @Override
    public double classValue() {
        return this.instanceData.value(classIndex());
    }

    /**
     * Class index.
     *
     * @return the int
     */
    @Override
    public int classIndex() {
        int classIndex = instanceHeader.classIndex();
        return classIndex != Integer.MAX_VALUE ? classIndex : 0;
    }

    /**
     * Num classes.
     *
     * @return the int
     */
    @Override
    public int numClasses() {
        return this.instanceHeader.numClasses();
    }

    /**
     * Class is missing.
     *
     * @return true, if successful
     */
    @Override
    public boolean classIsMissing() {
        return this.instanceData.isMissing(classIndex());
    }

    /**
     * Class attribute.
     *
     * @return the attribute
     */
    @Override
    public Attribute classAttribute() {
        return this.instanceHeader.attribute(classIndex());
    }

    /**
     * Sets the class value.
     *
     * @param d the new class value
     */
    @Override
    public void setClassValue(double d) {
        this.setValue(classIndex(), d);
    }

    /**
     * Copy.
     *
     * @return the instance
     */
    @Override
    public Instance copy() {
        InstanceImpl inst = new InstanceImpl(this);
        return inst;
    }

    /**
     * Dataset.
     *
     * @return the instances
     */
    @Override
    public Instances dataset() {
        return this.instanceHeader;
    }

    /**
     * Sets the dataset.
     *
     * @param dataset the new dataset
     */
    @Override
    public void setDataset(Instances dataset) {
        this.instanceHeader = new InstancesHeader(dataset);
    }

    /**
     * Adds the sparse values.
     *
     * @param indexValues the index values
     * @param attributeValues the attribute values
     * @param numberAttributes the number attributes
     */
    @Override
    public void addSparseValues(int[] indexValues, double[] attributeValues, int numberAttributes) {
        this.instanceData = new SparseInstanceData(attributeValues, indexValues, numberAttributes); //???
    }

    /**
     * Text representation of a InstanceImpl.
     */
    @Override
    public String toString() {
        double[] aux = this.instanceData.toDoubleArray();
        StringBuilder str = new StringBuilder();
        for (int i = 0; i < aux.length; i++) {
            str.append(aux[i]).append(" ");
        }

        return str.toString();
    }

    @Override
    public int numInputAttributes() {
        return this.instanceHeader.numInputAttributes();
    }

    @Override
    public int numOutputAttributes() {
        return numberOutputTargets();
    }
    
    @Override
    public int numberOutputTargets() {
        return this.instanceHeader.numOutputAttributes();
    }

    @Override
    public double classValue(int instAttIndex) {
        return valueOutputAttribute(instAttIndex);
    }

    @Override
    public void setClassValue(int indexClass, double valueAttribute) {
        InstanceInformation instanceInformation = this.instanceHeader.getInstanceInformation();
        this.instanceData.setValue(instanceInformation.outputAttributeIndex(indexClass), valueAttribute);

    }

    @Override
    public Attribute outputAttribute(int outputIndex) {
        InstanceInformation instanceInformation = this.instanceHeader.getInstanceInformation();
        return instanceInformation.outputAttribute(outputIndex);
    }

    @Override
    public Attribute inputAttribute(int attributeIndex) {
        InstanceInformation instanceInformation = this.instanceHeader.getInstanceInformation();
        return instanceInformation.inputAttribute(attributeIndex);
    }

    @Override
    public double valueInputAttribute(int attributeIndex) {
        InstanceInformation instanceInformation = this.instanceHeader.getInstanceInformation();
        return this.instanceData.value(instanceInformation.inputAttributeIndex(attributeIndex));
    }

    @Override
    public double valueOutputAttribute(int attributeIndex) {
        InstanceInformation instanceInformation = this.instanceHeader.getInstanceInformation();
        return this.instanceData.value(instanceInformation.outputAttributeIndex(attributeIndex));
    }
}<|MERGE_RESOLUTION|>--- conflicted
+++ resolved
@@ -125,7 +125,6 @@
     public Attribute attribute(int instAttIndex) {
         return this.instanceHeader.attribute(instAttIndex);
     }
-
     /**
      * Delete attribute at.
      *
@@ -133,12 +132,8 @@
      */
     @Override
     public void deleteAttributeAt(int i) {
-<<<<<<< HEAD
-        throw new UnsupportedOperationException("Not yet implemented");
-=======
-        //throw new UnsupportedOperationException("Not yet implemented");
-        this.instanceData.deleteAttributeAt(i);
->>>>>>> b99f4573
+    //throw new UnsupportedOperationException("Not yet implemented");
+    this.instanceData.deleteAttributeAt(i);
     }
 
     /**
@@ -158,7 +153,7 @@
      */
     @Override
     public int numAttributes() {
-        return this.instanceData.numAttributes();
+        return this.instanceHeader.numAttributes();
     }
 
     /**
